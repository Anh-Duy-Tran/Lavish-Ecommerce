--- conflicted
+++ resolved
@@ -1,8 +1,5 @@
 @tailwind base;
 @tailwind components;
-<<<<<<< HEAD
-@tailwind utilities;
-=======
 @tailwind utilities;
 
 @layer base {
@@ -20,5 +17,4 @@
     @apply font-extralight 
            text-xxs laptopHD:text-xs;
   }
-}
->>>>>>> 635c72fd
+}