import { Button } from "@/components/Button";
import React from "react";

const switchThemeDuration = "duration-200";

export default function Home() {
  return (
    <div className="flex flex-col items-center justify-center h-screen gap-5">
      <h1
        className={`font-extrabold text-8xl text-slate-900 dark:text-slate-50 ${switchThemeDuration}`}
      >
        DARK MODE
      </h1>
<<<<<<< HEAD
      <Button variant="contained" className="hover:bg-red">
        ABC
=======
      <h1>Heading</h1>
      <h2>Text</h2>
      <h3>Subtitle</h3>
      <Button variant="contained" className="hover:bg-red">
        DARK MODE
>>>>>>> 635c72fd
      </Button>
      <p
        className={`p-2 tracking-wide text-2xl rounded-sm text-slate-900 dark:text-slate-50 ${switchThemeDuration}`}
      >
        With Next.js and TailwindCSS
      </p>
    </div>
  );
}<|MERGE_RESOLUTION|>--- conflicted
+++ resolved
@@ -11,16 +11,11 @@
       >
         DARK MODE
       </h1>
-<<<<<<< HEAD
-      <Button variant="contained" className="hover:bg-red">
-        ABC
-=======
       <h1>Heading</h1>
       <h2>Text</h2>
       <h3>Subtitle</h3>
       <Button variant="contained" className="hover:bg-red">
         DARK MODE
->>>>>>> 635c72fd
       </Button>
       <p
         className={`p-2 tracking-wide text-2xl rounded-sm text-slate-900 dark:text-slate-50 ${switchThemeDuration}`}
